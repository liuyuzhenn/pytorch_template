--- conflicted
+++ resolved
@@ -1,256 +1,251 @@
-import importlib
-from numpy import copy
-import torch
-# import torch.optim as optim
-import torch.nn as nn
-import logging
-import time
-from abc import ABCMeta, abstractmethod
-import yaml
-import os
-from torch.utils.tensorboard.writer import SummaryWriter
-
-from torch_temp.losses.base_loss import NoGradientError
-from torch_temp.utils import get_logger
-from .utils import *
-
-
-class BaseTrainer(metaclass=ABCMeta):
-    """Base trainer from training/testing and logging
-    """
-
-    def _metrics(self, outputs_model, inputs_data, mode='train') -> dict:
-        """Compute metrics that is saved in tensorboard.
-
-        Args:
-            outputs_model (dict): returned by `self.model`
-            inputs_data (dict): returned by dataset
-
-        Returns:
-            A dict containing different metrics.
-        """
-
-    def _get_images(self, outputs_model, inputs_data, mode='train'):
-        """Visualizing results
-
-        Args:
-            outputs_model (dict): model output
-            inputs_data (dict): returned by dataset
-
-        Returns:
-            None
-        """
-
-    def test(self, test_configs):
-        """
-        Test model after training.
-
-        Args:
-            test_configs: arguments for testing
-
-        Returns:
-            None
-        """
-        self.device = test_configs['device']
-        checkpoint = torch.load(test_configs['checkpoint'], map_location=test_configs['device'])
-        self.model.load_state_dict(checkpoint['model_state_dict'])
-        self.model.to(self.device)
-
-        val_data = self.dataset.get_data_loader('val')
-
-        self.model.eval()
-        # Validation
-        avg_meter = DictAverageMeter()
-        with torch.no_grad():
-            self.model.eval()
-            for data in val_data:
-                data = to_device(data, self.device)
-                model_outputs = self.model.forward(data)
-
-                try:
-                    loss = self.loss_term.compute(model_outputs, data)
-                except NoGradientError:
-                    continue
-
-                if isinstance(loss, tuple):
-                    loss, items = loss
-                else:
-                    items = None
-
-                if items is not None:
-                    items.update({'loss': float(loss)})
-                else:
-                    items = {'loss': float(loss)}
-
-                metrics = self._metrics(model_outputs, data)
-                if metrics is not None:
-                    items.update(metrics)
-
-                avg_meter.update(tensor2float(items))
-        metrics = avg_meter.mean()
-        with open(test_configs['file_path'], 'w') as f:
-            yaml.dump(metrics, f, default_flow_style=False)
-
-
-    def _init_weights(self):
-        """Initialize model weight at the beggining of training"""
-
-    def __init__(self, model, dataset, loss):
-        self.model = model
-        self.dataset = dataset
-        self.loss_term = loss
-
-    def train(self, train_configs, optimizer_configs):
-<<<<<<< HEAD
-=======
-        self.logger = get_logger(train_configs['log_dir'])
-        self._init_weights()
->>>>>>> f6cabe17
-        # device
-        self.device = train_configs['device']
-        if train_configs['data_parallel']:
-            self.model = nn.DataParallel(self.model)
-        self.model.to(self.device)
-
-        ##################
-        # train/val data #
-        ##################
-        train_data = self.dataset.get_data_loader('train')
-        val_data = self.dataset.get_data_loader('val')
-
-        ####################
-        # set up optimizer #
-        ####################
-        optim = importlib.import_module("torch.optim")
-        name = optimizer_configs['name']
-        params = optimizer_configs.copy()
-        params.pop('name')
-        self.optimizer = getattr(optim, name)(
-            self.model.parameters(), **params)
-
-        ################################
-        # continue from the checkpoint #
-        ################################
-        checkpoint = train_configs.get('checkpoint', '')
-        if checkpoint == '':
-            self.logger.info('Initializing new weights...')
-            self._init_weights()
-            self.epoch = 0
-        else:
-            self.logger.info(
-                'Loading weights from {}...'.format(checkpoint))
-            self.load(checkpoint)
-
-        ##########################
-        # initialize tensorboard #
-        ##########################
-        if train_configs.get('enable_tensorboard', True):
-            writer = SummaryWriter(train_configs['log_dir'])
-        else:
-            writer = None
-
-        while self.epoch < train_configs['num_epochs']:
-            # Train
-            avg_meter = DictAverageMeter()
-            self.model.train()
-            for i, data in enumerate(train_data):
-                t1 = time.time()
-                data = to_device(data, self.device)
-                self.optimizer.zero_grad()
-                model_outputs = self.model.forward(data)
-                try:
-                    loss = self.loss_term.compute(model_outputs, data)
-                except NoGradientError:
-                    self.logger.info('[Train] [Epoch {}/{}] [Iteration {}/{}] {}'
-                                     .format(self.epoch+1, train_configs['num_epochs'], i+1, len(train_data), 'No Gradient!'))
-                    continue
-                if isinstance(loss, tuple):
-                    loss, items = loss
-                else:
-                    items = None
-                loss.backward()
-                self.optimizer.step()
-                t2 = time.time()
-
-                global_step = len(train_data)*self.epoch+i
-
-                self.logger.info('[Train] [Epoch {}/{}] [Iteration {}/{}] Loss: {:.3f} | Time cost: {:.3f} s'
-                                 .format(self.epoch+1, train_configs['num_epochs'], i+1, len(train_data), float(loss), t2-t1))
-
-                if items is not None:
-                    items.update({'loss': float(loss)})
-                else:
-                    items = {'loss': float(loss)}
-
-                metrics = self._metrics(model_outputs, data)
-                if metrics is not None:
-                    items.update(metrics)
-                # save in average meter
-                avg_meter.update(tensor2float(items))
-
-                if global_step % train_configs['summary_freq'] == 0:
-                    images = self._get_images(model_outputs, data)
-                    save_scalars(writer, 'train', items, global_step)
-                    if images is not None:
-                        save_images(writer, 'train', images, global_step)
-
-            if writer is not None and avg_meter.count != 0:
-                save_scalars(writer, 'train_avg', avg_meter.mean(), self.epoch)
-            self.save(train_configs['log_dir'])
-
-            # Validation
-            avg_meter = DictAverageMeter()
-            with torch.no_grad():
-                self.model.eval()
-                for i, data in enumerate(val_data):
-                    data = to_device(data, self.device)
-                    model_outputs = self.model.forward(data)
-
-                    t1 = time.time()
-                    try:
-                        loss = self.loss_term.compute(model_outputs, data)
-                    except NoGradientError:
-                        self.logger.info('[Val] [Epoch {}/{}] [Iteration {}/{}] {}'
-                                         .format(self.epoch+1, train_configs['num_epochs'], i+1, len(val_data), 'No Gradient!'))
-                        continue
-                    t2 = time.time()
-                    if isinstance(loss, tuple):
-                        loss, items = loss
-                    else:
-                        items = None
-
-                    self.logger.info('[Val] [Epoch {}/{}] [Iteration {}/{}] Loss: {:.3f} | Time cost: {:.3f} s'
-                                     .format(self.epoch+1, train_configs['num_epochs'], i+1, len(val_data), float(loss), t2-t1))
-                    global_step = len(val_data)*self.epoch+i
-                    if items is not None:
-                        items.update({'loss': float(loss)})
-                    else:
-                        items = {'loss': float(loss)}
-
-                    metrics = self._metrics(model_outputs, data)
-                    if metrics is not None:
-                        items.update(metrics)
-
-                    avg_meter.update(tensor2float(items))
-
-                if writer is not None and avg_meter.count != 0:
-                    save_scalars(writer, 'val', avg_meter.mean(), self.epoch)
-                    self.logger.info('[Val] [Epoch {}/{}] {}'.format(self.epoch+1,
-                                                                     train_configs['num_epochs'], dict_to_str(avg_meter.mean())))
-
-            self.epoch += 1
-
-    def save(self, out_dir, ckpt_name=None):
-        ckpt_name = 'ckpt_{:0>4}.pth'.format(self.epoch) if ckpt_name is None else ckpt_name
-        save_path = os.path.join(out_dir, ckpt_name)
-        torch.save({
-            'epoch': self.epoch,
-            'model_state_dict': self.model.state_dict(),
-            'optimizer_state_dict': self.optimizer.state_dict(),
-        }, save_path)
-
-    def load(self, checkpoint_path):
-        checkpoint = torch.load(checkpoint_path, map_location=self.device)
-        self.model.load_state_dict(checkpoint['model_state_dict'])
-        self.optimizer.load_state_dict(checkpoint['optimizer_state_dict'])
-        self.epoch = checkpoint['epoch']
+import importlib
+from numpy import copy
+import torch
+# import torch.optim as optim
+import torch.nn as nn
+import logging
+import time
+from abc import ABCMeta, abstractmethod
+import yaml
+import os
+from torch.utils.tensorboard.writer import SummaryWriter
+
+from torch_temp.losses.base_loss import NoGradientError
+from torch_temp.utils import get_logger
+from .utils import *
+
+
+class BaseTrainer(metaclass=ABCMeta):
+    """Base trainer from training/testing and logging
+    """
+
+    def _metrics(self, outputs_model, inputs_data, mode='train') -> dict:
+        """Compute metrics that is saved in tensorboard.
+
+        Args:
+            outputs_model (dict): returned by `self.model`
+            inputs_data (dict): returned by dataset
+
+        Returns:
+            A dict containing different metrics.
+        """
+
+    def _get_images(self, outputs_model, inputs_data, mode='train'):
+        """Visualizing results
+
+        Args:
+            outputs_model (dict): model output
+            inputs_data (dict): returned by dataset
+
+        Returns:
+            None
+        """
+
+    def test(self, test_configs):
+        """
+        Test model after training.
+
+        Args:
+            test_configs: arguments for testing
+
+        Returns:
+            None
+        """
+        self.device = test_configs['device']
+        checkpoint = torch.load(test_configs['checkpoint'], map_location=test_configs['device'])
+        self.model.load_state_dict(checkpoint['model_state_dict'])
+        self.model.to(self.device)
+
+        val_data = self.dataset.get_data_loader('val')
+
+        self.model.eval()
+        # Validation
+        avg_meter = DictAverageMeter()
+        with torch.no_grad():
+            self.model.eval()
+            for data in val_data:
+                data = to_device(data, self.device)
+                model_outputs = self.model.forward(data)
+
+                try:
+                    loss = self.loss_term.compute(model_outputs, data)
+                except NoGradientError:
+                    continue
+
+                if isinstance(loss, tuple):
+                    loss, items = loss
+                else:
+                    items = None
+
+                if items is not None:
+                    items.update({'loss': float(loss)})
+                else:
+                    items = {'loss': float(loss)}
+
+                metrics = self._metrics(model_outputs, data)
+                if metrics is not None:
+                    items.update(metrics)
+
+                avg_meter.update(tensor2float(items))
+        metrics = avg_meter.mean()
+        with open(test_configs['file_path'], 'w') as f:
+            yaml.dump(metrics, f, default_flow_style=False)
+
+
+    def _init_weights(self):
+        """Initialize model weight at the beggining of training"""
+
+    def __init__(self, model, dataset, loss):
+        self.model = model
+        self.dataset = dataset
+        self.loss_term = loss
+
+    def train(self, train_configs, optimizer_configs):
+        # device
+        self.device = train_configs['device']
+        if train_configs['data_parallel']:
+            self.model = nn.DataParallel(self.model)
+        self.model.to(self.device)
+
+        ##################
+        # train/val data #
+        ##################
+        train_data = self.dataset.get_data_loader('train')
+        val_data = self.dataset.get_data_loader('val')
+
+        ####################
+        # set up optimizer #
+        ####################
+        optim = importlib.import_module("torch.optim")
+        name = optimizer_configs['name']
+        params = optimizer_configs.copy()
+        params.pop('name')
+        self.optimizer = getattr(optim, name)(
+            self.model.parameters(), **params)
+
+        ################################
+        # continue from the checkpoint #
+        ################################
+        checkpoint = train_configs.get('checkpoint', '')
+        if checkpoint == '':
+            self.logger.info('Initializing new weights...')
+            self._init_weights()
+            self.epoch = 0
+        else:
+            self.logger.info(
+                'Loading weights from {}...'.format(checkpoint))
+            self.load(checkpoint)
+
+        ##########################
+        # initialize tensorboard #
+        ##########################
+        if train_configs.get('enable_tensorboard', True):
+            writer = SummaryWriter(train_configs['log_dir'])
+        else:
+            writer = None
+
+        while self.epoch < train_configs['num_epochs']:
+            # Train
+            avg_meter = DictAverageMeter()
+            self.model.train()
+            for i, data in enumerate(train_data):
+                t1 = time.time()
+                data = to_device(data, self.device)
+                self.optimizer.zero_grad()
+                model_outputs = self.model.forward(data)
+                try:
+                    loss = self.loss_term.compute(model_outputs, data)
+                except NoGradientError:
+                    self.logger.info('[Train] [Epoch {}/{}] [Iteration {}/{}] {}'
+                                     .format(self.epoch+1, train_configs['num_epochs'], i+1, len(train_data), 'No Gradient!'))
+                    continue
+                if isinstance(loss, tuple):
+                    loss, items = loss
+                else:
+                    items = None
+                loss.backward()
+                self.optimizer.step()
+                t2 = time.time()
+
+                global_step = len(train_data)*self.epoch+i
+
+                self.logger.info('[Train] [Epoch {}/{}] [Iteration {}/{}] Loss: {:.3f} | Time cost: {:.3f} s'
+                                 .format(self.epoch+1, train_configs['num_epochs'], i+1, len(train_data), float(loss), t2-t1))
+
+                if items is not None:
+                    items.update({'loss': float(loss)})
+                else:
+                    items = {'loss': float(loss)}
+
+                metrics = self._metrics(model_outputs, data)
+                if metrics is not None:
+                    items.update(metrics)
+                # save in average meter
+                avg_meter.update(tensor2float(items))
+
+                if global_step % train_configs['summary_freq'] == 0:
+                    images = self._get_images(model_outputs, data)
+                    save_scalars(writer, 'train', items, global_step)
+                    if images is not None:
+                        save_images(writer, 'train', images, global_step)
+
+            if writer is not None and avg_meter.count != 0:
+                save_scalars(writer, 'train_avg', avg_meter.mean(), self.epoch)
+            self.save(train_configs['log_dir'])
+
+            # Validation
+            avg_meter = DictAverageMeter()
+            with torch.no_grad():
+                self.model.eval()
+                for i, data in enumerate(val_data):
+                    data = to_device(data, self.device)
+                    model_outputs = self.model.forward(data)
+
+                    t1 = time.time()
+                    try:
+                        loss = self.loss_term.compute(model_outputs, data)
+                    except NoGradientError:
+                        self.logger.info('[Val] [Epoch {}/{}] [Iteration {}/{}] {}'
+                                         .format(self.epoch+1, train_configs['num_epochs'], i+1, len(val_data), 'No Gradient!'))
+                        continue
+                    t2 = time.time()
+                    if isinstance(loss, tuple):
+                        loss, items = loss
+                    else:
+                        items = None
+
+                    self.logger.info('[Val] [Epoch {}/{}] [Iteration {}/{}] Loss: {:.3f} | Time cost: {:.3f} s'
+                                     .format(self.epoch+1, train_configs['num_epochs'], i+1, len(val_data), float(loss), t2-t1))
+                    global_step = len(val_data)*self.epoch+i
+                    if items is not None:
+                        items.update({'loss': float(loss)})
+                    else:
+                        items = {'loss': float(loss)}
+
+                    metrics = self._metrics(model_outputs, data)
+                    if metrics is not None:
+                        items.update(metrics)
+
+                    avg_meter.update(tensor2float(items))
+
+                if writer is not None and avg_meter.count != 0:
+                    save_scalars(writer, 'val', avg_meter.mean(), self.epoch)
+                    self.logger.info('[Val] [Epoch {}/{}] {}'.format(self.epoch+1,
+                                                                     train_configs['num_epochs'], dict_to_str(avg_meter.mean())))
+
+            self.epoch += 1
+
+    def save(self, out_dir, ckpt_name=None):
+        ckpt_name = 'ckpt_{:0>4}.pth'.format(self.epoch) if ckpt_name is None else ckpt_name
+        save_path = os.path.join(out_dir, ckpt_name)
+        torch.save({
+            'epoch': self.epoch,
+            'model_state_dict': self.model.state_dict(),
+            'optimizer_state_dict': self.optimizer.state_dict(),
+        }, save_path)
+
+    def load(self, checkpoint_path):
+        checkpoint = torch.load(checkpoint_path, map_location=self.device)
+        self.model.load_state_dict(checkpoint['model_state_dict'])
+        self.optimizer.load_state_dict(checkpoint['optimizer_state_dict'])
+        self.epoch = checkpoint['epoch']